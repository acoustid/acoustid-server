--- conflicted
+++ resolved
@@ -5,10 +5,6 @@
   "files.associations": {
     "Dockerfile.*": "dockerfile"
   },
-<<<<<<< HEAD
-  "python.defaultInterpreterPath": ".venv/bin/python",
-  "editor.formatOnSave": true
-=======
   "editor.formatOnSave": true,
   "black-formatter.path": [
     ".venv/bin/black"
@@ -23,5 +19,4 @@
   ],
   "python.experiments.enabled": false,
   "python.envFile": "${workspaceFolder}/.venv",
->>>>>>> 0c20255f
 }