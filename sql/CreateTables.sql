BEGIN;

CREATE TABLE account (
    id serial NOT NULL,
    name varchar NOT NULL,
    apikey varchar NOT NULL,
    mbuser varchar,
    anonymous boolean DEFAULT false,
    created timestamp with time zone DEFAULT current_timestamp,
    lastlogin timestamp with time zone,
    submission_count int NOT NULL DEFAULT 0
);

CREATE TABLE account_stats_control (
    id serial NOT NULL,
    last_updated timestamp with time zone NOT NULL
);

CREATE TABLE account_openid (
    openid varchar NOT NULL,
    account_id int NOT NULL
);

CREATE TABLE application (
    id serial NOT NULL,
    name varchar NOT NULL,
    version varchar NOT NULL,
    apikey varchar NOT NULL,
    created timestamp with time zone DEFAULT current_timestamp,
    active boolean DEFAULT true,
    account_id int NOT NULL
);

CREATE TABLE format (
    id serial NOT NULL,
    name varchar NOT NULL
);

CREATE TABLE source (
    id serial NOT NULL,
    application_id int NOT NULL,
    account_id int NOT NULL
);

CREATE TABLE fingerprint (
    id serial NOT NULL,
    fingerprint int[] NOT NULL,
    length smallint NOT NULL CHECK (length > 0),
    bitrate smallint CHECK (bitrate > 0),
    format_id int,
    created timestamp with time zone NOT NULL DEFAULT current_timestamp,
<<<<<<< HEAD
    source_id int NOT NULL,
    track_id int NOT NULL,
    meta_id int,
=======
    track_id int NOT NULL,
	submission_id int,
	hash_full bytea NOT NULL,
	hash_query bytea NOT NULL
>>>>>>> 09772fba
);

CREATE TABLE track (
    id serial NOT NULL,
    created timestamp with time zone DEFAULT current_timestamp
);

CREATE TABLE track_mbid (
    track_id int NOT NULL,
    mbid uuid NOT NULL,
    created timestamp with time zone DEFAULT current_timestamp,
	submission_id int
);

CREATE TABLE submission (
    id serial NOT NULL,
    fingerprint int[] NOT NULL,
    length smallint NOT NULL CHECK (length > 0),
    bitrate smallint CHECK (bitrate > 0),
    format_id int,
    created timestamp with time zone NOT NULL DEFAULT current_timestamp,
    source_id int NOT NULL,
    mbid uuid,
    handled boolean DEFAULT false,
    puid uuid,
    meta_id int
);

CREATE TABLE stats (
    id serial NOT NULL,
    name varchar NOT NULL,
    date date NOT NULL DEFAULT current_date,
    value int NOT NULL
);

CREATE TABLE stats_top_accounts (
    id serial NOT NULL,
	account_id int NOT NULL,
	count int NOT NULL
);

CREATE TABLE meta (
    id serial NOT NULL,
    track varchar,
    artist varchar,
    album varchar,
    album_artist varchar,
    track_no int,
    disc_no int,
    year int
);

COMMIT;
<|MERGE_RESOLUTION|>--- conflicted
+++ resolved
@@ -49,16 +49,11 @@
     bitrate smallint CHECK (bitrate > 0),
     format_id int,
     created timestamp with time zone NOT NULL DEFAULT current_timestamp,
-<<<<<<< HEAD
-    source_id int NOT NULL,
     track_id int NOT NULL,
     meta_id int,
-=======
-    track_id int NOT NULL,
 	submission_id int,
 	hash_full bytea NOT NULL,
 	hash_query bytea NOT NULL
->>>>>>> 09772fba
 );
 
 CREATE TABLE track (
