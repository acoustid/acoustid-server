# Copyright (C) 2011 Lukas Lalinsky
# Distributed under the MIT license, see the LICENSE file for details.

import logging
import uuid
from typing import Optional, Union, Dict, List, Iterable, Tuple, Any, Set
from sqlalchemy import Table, Column
from sqlalchemy import sql
from acoustid import tables as schema, const
from acoustid.db import FingerprintDB, IngestDB

logger = logging.getLogger(__name__)


def resolve_track_gid(conn, gid):
    # type: (FingerprintDB, str) -> Optional[int]
    query = sql.select([schema.track.c.id, schema.track.c.new_id],
        schema.track.c.gid == gid)
    row = conn.execute(query).first()
    if row is None:
        return None
    track_id, new_track_id = row
    if new_track_id is None:
        return track_id
    query = sql.select([schema.track.c.id],
        schema.track.c.id == new_track_id)
    return conn.execute(query).scalar()


def lookup_mbids(conn, track_ids):
    # type: (FingerprintDB, Iterable[int]) -> Dict[int, List[Tuple[str, int]]]
    """
    Lookup MBIDs for the specified AcoustID track IDs.
    """
    if not track_ids:
        return {}
    query = sql.select([
        schema.track_mbid.c.track_id,
        schema.track_mbid.c.mbid,
        schema.track_mbid.c.submission_count,
    ])
<<<<<<< HEAD
    query = query.where(sql.and_(schema.track_mbid.c.track_id.in_(track_ids), schema.track_mbid.c.disabled.is_(False)))
=======
    query = query.where(sql.and_(schema.track_mbid.c.track_id.in_(track_ids), schema.track_mbid.c.disabled == False))  # noqa: E712
>>>>>>> 09f3e966
    query = query.order_by(schema.track_mbid.c.mbid)
    results = {}  # type: Dict[int, List[Tuple[str, int]]]
    for track_id, mbid, sources in conn.execute(query):
        results.setdefault(track_id, []).append((mbid, sources))
    return results


def lookup_meta_ids(conn, track_ids, max_ids_per_track=None):
    # type: (FingerprintDB, Iterable[int], Optional[int]) -> Dict[int, List[int]]
    if not track_ids:
        return {}
    query = (
        sql.select(
            [schema.track_meta.c.track_id, schema.track_meta.c.meta_id],
            sql.and_(schema.track_meta.c.track_id.in_(track_ids)))
        .order_by(schema.track_meta.c.track_id, schema.track_meta.c.submission_count.desc())
    )
    results = {}  # type: Dict[int, List[int]]
    for track_id, meta_id in conn.execute(query):
        track_meta_ids = results.setdefault(track_id, [])
        if max_ids_per_track is not None and len(track_meta_ids) >= max_ids_per_track:
            continue
        track_meta_ids.append(meta_id)
    return results


def lookup_tracks(conn, mbids):
    # type: (FingerprintDB, Iterable[int]) -> Dict[str, List[Dict[str, Any]]]
    if not mbids:
        return {}
    query = sql.select(
        [schema.track_mbid.c.track_id, schema.track.c.gid, schema.track_mbid.c.mbid],
<<<<<<< HEAD
        sql.and_(schema.track_mbid.c.mbid.in_(mbids), schema.track_mbid.c.disabled.is_(False)),
=======
        sql.and_(schema.track_mbid.c.mbid.in_(mbids), schema.track_mbid.c.disabled == False),  # noqa: E712
>>>>>>> 09f3e966
        from_obj=schema.track_mbid.join(schema.track, schema.track_mbid.c.track_id == schema.track.c.id)). \
        order_by(schema.track_mbid.c.track_id)
    results = {}  # type: Dict[str, List[Dict[str, Any]]]
    for track_id, track_gid, mbid in conn.execute(query):
        results.setdefault(mbid, []).append({'id': track_id, 'gid': track_gid})
    return results


def merge_mbids(fingerprint_db, ingest_db, target_mbid, source_mbids):
    # type: (FingerprintDB, IngestDB, str, List[str]) -> None
    """
    Merge the specified MBIDs.
    """
    logger.warning("Merging MBIDs %r into %r", source_mbids, target_mbid)
    query = sql.select(
        [
            sql.func.min(schema.track_mbid.c.id).label('id'),
            sql.func.array_agg(schema.track_mbid.c.id).label('all_ids'),
            schema.track_mbid.c.track_id,
            sql.func.every(schema.track_mbid.c.disabled).label('all_disabled'),
            sql.func.sum(schema.track_mbid.c.submission_count).label('count'),
        ],
        schema.track_mbid.c.mbid.in_(source_mbids + [target_mbid]),
        group_by=schema.track_mbid.c.track_id)
    rows = fingerprint_db.execute(query).fetchall()
    to_delete = set()
    to_update = []
    for row in rows:
        old_ids = set(row['all_ids'])
        old_ids.remove(row['id'])
        to_delete.update(old_ids)
        to_update.append((old_ids, row))
        if old_ids:
            update_stmt = schema.track_mbid_source.update().where(schema.track_mbid_source.c.track_mbid_id.in_(old_ids))
            ingest_db.execute(update_stmt.values(track_mbid_id=row['id']))
            update_stmt = schema.track_mbid_change.update().where(schema.track_mbid_change.c.track_mbid_id.in_(old_ids))
            ingest_db.execute(update_stmt.values(track_mbid_id=row['id']))
    if to_delete:
        delete_stmt = schema.track_mbid.delete().where(
            schema.track_mbid.c.id.in_(to_delete))
        fingerprint_db.execute(delete_stmt)
    for old_ids, row in to_update:
        update_stmt = schema.track_mbid.update().where(schema.track_mbid.c.id == row['id'])
        fingerprint_db.execute(update_stmt.values(submission_count=row['count'],
            mbid=target_mbid, disabled=row['all_disabled']))


def merge_missing_mbids(fingerprint_db, ingest_db):
    # type: (FingerprintDB, IngestDB) -> None
    """
    Lookup which MBIDs has been merged in MusicBrainz and merge then
    in the AcoustID database as well.
    """
    logger.debug("Merging missing MBIDs")
    results = fingerprint_db.execute("""
        SELECT DISTINCT tm.mbid AS old_mbid, mt.gid AS new_mbid
        FROM track_mbid tm
        JOIN musicbrainz.recording_gid_redirect mgr ON tm.mbid = mgr.gid
        JOIN musicbrainz.recording mt ON mt.id = mgr.new_id
    """)
    merge = {}  # type: Dict[str, List[str]]
    for old_mbid, new_mbid in results:
        merge.setdefault(str(new_mbid), []).append(str(old_mbid))
    for new_mbid, old_mbids in merge.items():
        merge_mbids(fingerprint_db, ingest_db, new_mbid, old_mbids)


def _merge_tracks_gids(fingerprint_db, ingest_db, name_with_id, target_id, source_ids):
    name = name_with_id.replace('_id', '')
    tab = schema.metadata.tables['track_%s' % name]
    col = tab.columns[name_with_id]
    tab_src = schema.metadata.tables['track_%s_source' % name]
    col_src = tab_src.columns['track_%s_id' % name]
    if name == 'mbid':
        tab_chg = schema.metadata.tables['track_%s_change' % name]
        col_chg = tab_chg.columns['track_%s_id' % name]
    columns = [
        sql.func.min(tab.c.id).label('id'),
        sql.func.array_agg(tab.c.id).label('all_ids'),
        sql.func.sum(tab.c.submission_count).label('count'),
    ]
    if name == 'mbid':
        columns.append(sql.func.every(schema.track_mbid.c.disabled).label('all_disabled'))
    query = sql.select(columns, tab.c.track_id.in_(source_ids + [target_id]), group_by=col)
    rows = fingerprint_db.execute(query).fetchall()
    to_delete = set()
    to_update = []
    for row in rows:
        old_ids = set(row['all_ids'])
        old_ids.remove(row['id'])
        to_delete.update(old_ids)
        to_update.append((old_ids, row))
        if old_ids:
            update_stmt = tab_src.update().where(col_src.in_(old_ids))
            ingest_db.execute(update_stmt.values({col_src: row['id']}))
            if name == 'mbid':
                update_stmt = tab_chg.update().where(col_chg.in_(old_ids))
                ingest_db.execute(update_stmt.values({col_chg: row['id']}))
    if to_delete:
        delete_stmt = tab.delete().where(tab.c.id.in_(to_delete))
        fingerprint_db.execute(delete_stmt)
    for old_ids, row in to_update:
        update_stmt = tab.update().where(tab.c.id == row['id'])
        if name == 'mbid':
            fingerprint_db.execute(update_stmt.values(
                submission_count=row['count'],
                track_id=target_id,
                disabled=row['all_disabled'],
                updated=sql.func.current_timestamp(),
            ))
        else:
            fingerprint_db.execute(update_stmt.values(
                submission_count=row['count'],
                track_id=target_id,
                updated=sql.func.current_timestamp(),
            ))


def merge_tracks(fingerprint_db, ingest_db, target_id, source_ids):
    # type: (FingerprintDB, IngestDB, int, List[int]) -> None
    """
    Merge the specified tracks.
    """
    logger.info("Merging tracks %s into %s", ', '.join(map(str, source_ids)), target_id)
    _merge_tracks_gids(fingerprint_db, ingest_db, 'mbid', target_id, source_ids)
    _merge_tracks_gids(fingerprint_db, ingest_db, 'puid', target_id, source_ids)
    _merge_tracks_gids(fingerprint_db, ingest_db, 'meta_id', target_id, source_ids)
    _merge_tracks_gids(fingerprint_db, ingest_db, 'foreignid_id', target_id, source_ids)
    # XXX don't move duplicate fingerprints
    update_stmt = schema.fingerprint.update().where(
        schema.fingerprint.c.track_id.in_(source_ids))
    fingerprint_db.execute(update_stmt.values(
        track_id=target_id,
        updated=sql.func.current_timestamp(),
    ))
    update_stmt = schema.track.update().where(
        sql.or_(schema.track.c.id.in_(source_ids),
                schema.track.c.new_id.in_(source_ids)))
    fingerprint_db.execute(update_stmt.values(
        new_id=target_id,
        updated=sql.func.current_timestamp(),
    ))


def insert_track(conn):
    """
    Insert a new track into the database
    """
    insert_stmt = schema.track.insert().values({'gid': str(uuid.uuid4())})
    id = conn.execute(insert_stmt).inserted_primary_key[0]
    logger.debug("Inserted track %r", id)
    return id


def _insert_gid(fingerprint_db, ingest_db, tab, tab_src, col, name, track_id, gid, submission_id=None, source_id=None):
    # type: (FingerprintDB, IngestDB, Table, Table, Column, str, int, Union[str, int], Optional[int], Optional[int]) -> None
    cond = sql.and_(tab.c.track_id == track_id, col == gid)
    query = sql.select([tab.c.id], cond)
    id = fingerprint_db.execute(query).scalar()
    if id is not None:
        update_stmt = tab.update().where(cond)
        values = {'submission_count': sql.text('submission_count+1')}
        fingerprint_db.execute(update_stmt.values(**values))
    else:
        insert_stmt = tab.insert().values({
            'track_id': track_id, name: gid,
            'submission_count': 1})
        id = fingerprint_db.execute(insert_stmt).inserted_primary_key[0]
        logger.debug("Added %s %s to track %d", name.upper(), gid, track_id)
    insert_stmt = tab_src.insert().values({
        'track_%s_id' % name.replace('_id', ''): id,
        'submission_id': submission_id,
        'source_id': source_id,
    })
    ingest_db.execute(insert_stmt)


def insert_mbid(fingerprint_db, ingest_db, track_id, mbid, submission_id=None, source_id=None):
    # type: (FingerprintDB, IngestDB, int, str, Optional[int], Optional[int]) -> None
    _insert_gid(fingerprint_db, ingest_db, schema.track_mbid, schema.track_mbid_source,
        schema.track_mbid.c.mbid, 'mbid', track_id, mbid, submission_id, source_id)


def insert_puid(fingerprint_db, ingest_db, track_id, puid, submission_id=None, source_id=None):
    # type: (FingerprintDB, IngestDB, int, str, Optional[int], Optional[int]) -> None
    _insert_gid(fingerprint_db, ingest_db, schema.track_puid, schema.track_puid_source,
        schema.track_puid.c.puid, 'puid', track_id, puid, submission_id, source_id)


def insert_track_foreignid(fingerprint_db, ingest_db, track_id, foreignid_id, submission_id=None, source_id=None):
    # type: (FingerprintDB, IngestDB, int, int, Optional[int], Optional[int]) -> None
    _insert_gid(fingerprint_db, ingest_db, schema.track_foreignid, schema.track_foreignid_source,
        schema.track_foreignid.c.foreignid_id, 'foreignid_id', track_id, foreignid_id,
        submission_id, source_id)


def insert_track_meta(fingerprint_db, ingest_db, track_id, meta_id, submission_id=None, source_id=None):
    # type: (FingerprintDB, IngestDB, int, int, Optional[int], Optional[int]) -> None
    _insert_gid(fingerprint_db, ingest_db, schema.track_meta, schema.track_meta_source,
        schema.track_meta.c.meta_id, 'meta_id', track_id, meta_id, submission_id, source_id)


def calculate_fingerprint_similarity_matrix(conn, track_ids):
    # type: (FingerprintDB, List[int]) -> Dict[int, Dict[int, float]]
    fp1 = schema.fingerprint.alias('fp1')
    fp2 = schema.fingerprint.alias('fp2')
    src = fp1.join(fp2, fp1.c.id < fp2.c.id)
    cond = sql.and_(fp1.c.track_id.in_(track_ids), fp2.c.track_id.in_(track_ids))
    query = sql.select([
        fp1.c.id, fp2.c.id,
        sql.func.acoustid_compare2(fp1.c.fingerprint, fp2.c.fingerprint, const.TRACK_MAX_OFFSET),
    ], cond, from_obj=src).order_by(fp1.c.id, fp2.c.id)
    result = {}  # type: Dict[int, Dict[int, float]]
    for fp1_id, fp2_id, score in conn.execute(query):
        result.setdefault(fp1_id, {})[fp2_id] = score
        result.setdefault(fp2_id, {})[fp1_id] = score
        result.setdefault(fp1_id, {})[fp1_id] = 1.0
        result.setdefault(fp2_id, {})[fp2_id] = 1.0
    return result


def can_merge_tracks(conn, track_ids):
    # type: (FingerprintDB, Iterable[int]) -> List[Set[int]]
    fp1 = schema.fingerprint.alias('fp1')
    fp2 = schema.fingerprint.alias('fp2')
    join_cond = sql.and_(fp1.c.id < fp2.c.id, fp1.c.track_id < fp2.c.track_id)
    src = fp1.join(fp2, join_cond)
    cond = sql.and_(fp1.c.track_id.in_(track_ids), fp2.c.track_id.in_(track_ids))
    query = sql.select([
        fp1.c.track_id, fp2.c.track_id,
        sql.func.max(sql.func.abs(fp1.c.length - fp2.c.length)),
        sql.func.min(sql.func.acoustid_compare2(fp1.c.fingerprint, fp2.c.fingerprint, const.TRACK_MAX_OFFSET)),
    ], cond, from_obj=src).group_by(fp1.c.track_id, fp2.c.track_id).order_by(fp1.c.track_id, fp2.c.track_id)
    rows = conn.execute(query)
    merges = {}  # type: Dict[int, int]
    for fp1_id, fp2_id, length_diff, score in rows:
        if score < const.TRACK_GROUP_MERGE_THRESHOLD:
            continue
        if length_diff > const.FINGERPRINT_MAX_LENGTH_DIFF:
            continue
        group = fp1_id
        if group in merges:
            group = merges[group]
        merges[fp2_id] = group
    result = []  # type: List[Set[int]]
    for group in set(merges.values()):
        result.append(set([group] + [i for i in merges if merges[i] == group]))
    return result


def can_add_fp_to_track(conn, track_id, fingerprint, length):
    # type: (FingerprintDB, int, List[int], int) -> bool
    cond = schema.fingerprint.c.track_id == track_id
    query = sql.select([
        sql.func.acoustid_compare2(schema.fingerprint.c.fingerprint, fingerprint, const.TRACK_MAX_OFFSET),
        schema.fingerprint.c.length,
    ], cond, from_obj=schema.fingerprint)
    for fp_score, fp_length in conn.execute(query):
        if fp_score < const.TRACK_GROUP_MERGE_THRESHOLD:
            return False
        if abs(fp_length - length) > const.FINGERPRINT_MAX_LENGTH_DIFF:
            return False
    return True<|MERGE_RESOLUTION|>--- conflicted
+++ resolved
@@ -39,11 +39,7 @@
         schema.track_mbid.c.mbid,
         schema.track_mbid.c.submission_count,
     ])
-<<<<<<< HEAD
     query = query.where(sql.and_(schema.track_mbid.c.track_id.in_(track_ids), schema.track_mbid.c.disabled.is_(False)))
-=======
-    query = query.where(sql.and_(schema.track_mbid.c.track_id.in_(track_ids), schema.track_mbid.c.disabled == False))  # noqa: E712
->>>>>>> 09f3e966
     query = query.order_by(schema.track_mbid.c.mbid)
     results = {}  # type: Dict[int, List[Tuple[str, int]]]
     for track_id, mbid, sources in conn.execute(query):
@@ -76,11 +72,7 @@
         return {}
     query = sql.select(
         [schema.track_mbid.c.track_id, schema.track.c.gid, schema.track_mbid.c.mbid],
-<<<<<<< HEAD
         sql.and_(schema.track_mbid.c.mbid.in_(mbids), schema.track_mbid.c.disabled.is_(False)),
-=======
-        sql.and_(schema.track_mbid.c.mbid.in_(mbids), schema.track_mbid.c.disabled == False),  # noqa: E712
->>>>>>> 09f3e966
         from_obj=schema.track_mbid.join(schema.track, schema.track_mbid.c.track_id == schema.track.c.id)). \
         order_by(schema.track_mbid.c.track_id)
     results = {}  # type: Dict[str, List[Dict[str, Any]]]
