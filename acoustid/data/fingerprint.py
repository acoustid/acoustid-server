--- conflicted
+++ resolved
@@ -4,12 +4,8 @@
 import logging
 from typing import Any, Dict, List, NamedTuple, Optional, cast
 
-<<<<<<< HEAD
 from sqlalchemy import func, literal_column, select, sql, text
-=======
 from acoustid_ext.fingerprint import FingerprintError, decode_legacy_fingerprint
-from sqlalchemy import sql
->>>>>>> 936eb327
 from sqlalchemy.exc import OperationalError
 from sqlalchemy.sql.elements import BooleanClauseList, ColumnElement
 
