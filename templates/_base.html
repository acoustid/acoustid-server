--- conflicted
+++ resolved
@@ -44,12 +44,8 @@
 	<p id="footer"> 
 		Created by <a href="http://oxygene.sk/lukas/">Lukáš Lalinský</a> |
 		<a href="{{ base_url }}license">License</a> |
-<<<<<<< HEAD
+		<a href="{{ base_url }}donate">Donate</a> |
 		<a href="mailto:info@acoustid.org">Contact</a> 
-=======
-		<a href="{{ base_url }}donate">Donate</a> |
-		<a href="mailto:lalinsky@gmail.com">Contact</a> 
->>>>>>> 0928c00a
 	</p> 
 </body> 
 </html> 
